--- conflicted
+++ resolved
@@ -1,29 +1,3 @@
-<<<<<<< HEAD
-# Hailo AI Object Detection Project
-
-Single image object detection using Hailo AI accelerator on Raspberry Pi 5.
-
-## Hardware
-- Raspberry Pi 5
-- Hailo-8L AI Accelerator (13 TOPS)
-
-## Features
-- Single image object detection
-- Support for COCO dataset (80 object classes)
-- Hailo-8L optimized models
-- Bounding box visualization
-- JSON output for detection results
-
-## Models Supported
-- YOLOv8s (Hailo-8L optimized)
-- YOLOv6n (Hailo-8L optimized)
-
-## Setup
-Coming soon...
-
-## Usage
-Coming soon...
-=======
 # Hailo AI Object Detection
 
 A complete, self-contained object detection system using Hailo-8L AI accelerator with YOLOv8s models. This project provides both single image detection and batch processing capabilities for Raspberry Pi 5 with Hailo AI Hat.
@@ -248,5 +222,4 @@
 
 ---
 
-**Ready to detect objects with AI? Start with the Quick Start guide above! 🚀**
->>>>>>> 28f16449
+**Ready to detect objects with AI? Start with the Quick Start guide above! 🚀**